--- conflicted
+++ resolved
@@ -17,12 +17,9 @@
 XGBoost = "009559a3-9522-5dbb-924b-0b6ed2b22bb9"
 
 [compat]
-<<<<<<< HEAD
 Distributions = "0.21"
-=======
 Tracker = "0.2"
 LatinHypercubeSampling = "1.2"
->>>>>>> 5ed23d74
 julia = "1"
 
 [extras]
