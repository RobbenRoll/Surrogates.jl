module Surrogates

using LinearAlgebra
using Distributions
using Sobol
using LatinHypercubeSampling

abstract type AbstractSurrogate <: Function end

include("Radials.jl")
include("Kriging.jl")
include("Sampling.jl")

<<<<<<< HEAD
export Kriging,std_error_at_point,RadialBasis, add_point!, current_estimate,
       sample, random_sample,uniform_sample, sobol_sample,
       LHS_sample
=======
export Kriging, RadialBasis, add_point!, current_estimate
export sample, GridSample, UniformSample, SobolSample, LatinHypercubeSample
>>>>>>> 4483df0b

end<|MERGE_RESOLUTION|>--- conflicted
+++ resolved
@@ -11,13 +11,7 @@
 include("Kriging.jl")
 include("Sampling.jl")
 
-<<<<<<< HEAD
-export Kriging,std_error_at_point,RadialBasis, add_point!, current_estimate,
-       sample, random_sample,uniform_sample, sobol_sample,
-       LHS_sample
-=======
-export Kriging, RadialBasis, add_point!, current_estimate
+export Kriging, RadialBasis, add_point!, current_estimate, std_error_at_point
 export sample, GridSample, UniformSample, SobolSample, LatinHypercubeSample
->>>>>>> 4483df0b
 
 end