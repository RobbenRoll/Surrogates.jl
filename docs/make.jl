using Documenter, Surrogates
makedocs(
    sitename="Surrogates.jl",
    pages = [
    "index.md"
    "User guide" => [
        "Samples" => "samples.md",
        "Surrogates" => "surrogate.md",
        "Optimization" => "optimizations.md"
        ]
    "Tutorials" => [
        "Basics" => "tutorials.md",
        "RandomForestSurrogate" => "randomforest.md",
<<<<<<< HEAD
=======
        "Radials" => "radials.md",
        "Kriging" => "kriging.md"
>>>>>>> 8f931d02
        ]
    "Contributing" => "contributing.md"
    ]
)


deploydocs(
   repo = "github.com/SciML/Surrogates.jl.git",
)<|MERGE_RESOLUTION|>--- conflicted
+++ resolved
@@ -11,11 +11,8 @@
     "Tutorials" => [
         "Basics" => "tutorials.md",
         "RandomForestSurrogate" => "randomforest.md",
-<<<<<<< HEAD
-=======
         "Radials" => "radials.md",
         "Kriging" => "kriging.md"
->>>>>>> 8f931d02
         ]
     "Contributing" => "contributing.md"
     ]
